--- conflicted
+++ resolved
@@ -817,15 +817,9 @@
     #[case] version: TransactionVersion,
 ) {
     let TestInitData { mut state, account_address, contract_address, mut nonce_manager } =
-<<<<<<< HEAD
-        create_test_init_data(&block_context);
+        create_test_init_data(&block_context, CairoVersion::Cairo0);
     let actual_gas_used = 6108;
     let actual_fee = actual_gas_used as u128 * 100000000000;
-=======
-        create_test_init_data(&block_context, CairoVersion::Cairo0);
-    let actual_fee = 690400000000000;
-    let actual_gas_used = 6904;
->>>>>>> b557348b
     let actual_strk_gas_price = block_context.gas_prices.get_by_fee_type(&FeeType::Strk);
     let execute_calldata = create_calldata(
         contract_address,
